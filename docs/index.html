<!doctype html>
<html lang="en">
	<head>
		<meta charset="utf-8" />
		<link rel="icon" href="./favicon.png" />
		<link rel="stylesheet" href="global.css" />
		<meta name="viewport" content="width=device-width, initial-scale=1" />
		
<<<<<<< HEAD
		<link rel="modulepreload" href="/_app/immutable/entry/start.D7x4KAKz.js">
		<link rel="modulepreload" href="/_app/immutable/chunks/entry.B-RxQpoX.js">
		<link rel="modulepreload" href="/_app/immutable/chunks/scheduler.C4yl5DA0.js">
		<link rel="modulepreload" href="/_app/immutable/entry/app.6WAWNYOs.js">
		<link rel="modulepreload" href="/_app/immutable/chunks/index.BcO54UCH.js">
=======
		<link rel="modulepreload" href="./_app/immutable/entry/start.CsuV_rA6.js">
		<link rel="modulepreload" href="./_app/immutable/chunks/entry.xKXNy2Jn.js">
		<link rel="modulepreload" href="./_app/immutable/chunks/scheduler.C4yl5DA0.js">
		<link rel="modulepreload" href="./_app/immutable/entry/app.BhQ_6ZRT.js">
		<link rel="modulepreload" href="./_app/immutable/chunks/index.BcO54UCH.js">
>>>>>>> 207e089f
	</head>
	<body data-sveltekit-preload-data="hover">
		<div style="display: contents">
			<script>
				{
					__sveltekit_jlrddq = {
						base: ""
					};

					const element = document.currentScript.parentElement;

					Promise.all([
<<<<<<< HEAD
						import("/_app/immutable/entry/start.D7x4KAKz.js"),
						import("/_app/immutable/entry/app.6WAWNYOs.js")
=======
						import("./_app/immutable/entry/start.CsuV_rA6.js"),
						import("./_app/immutable/entry/app.BhQ_6ZRT.js")
>>>>>>> 207e089f
					]).then(([kit, app]) => {
						kit.start(app, element);
					});
				}
			</script>
		</div>
	</body>
</html><|MERGE_RESOLUTION|>--- conflicted
+++ resolved
@@ -6,19 +6,11 @@
 		<link rel="stylesheet" href="global.css" />
 		<meta name="viewport" content="width=device-width, initial-scale=1" />
 		
-<<<<<<< HEAD
 		<link rel="modulepreload" href="/_app/immutable/entry/start.D7x4KAKz.js">
 		<link rel="modulepreload" href="/_app/immutable/chunks/entry.B-RxQpoX.js">
 		<link rel="modulepreload" href="/_app/immutable/chunks/scheduler.C4yl5DA0.js">
 		<link rel="modulepreload" href="/_app/immutable/entry/app.6WAWNYOs.js">
 		<link rel="modulepreload" href="/_app/immutable/chunks/index.BcO54UCH.js">
-=======
-		<link rel="modulepreload" href="./_app/immutable/entry/start.CsuV_rA6.js">
-		<link rel="modulepreload" href="./_app/immutable/chunks/entry.xKXNy2Jn.js">
-		<link rel="modulepreload" href="./_app/immutable/chunks/scheduler.C4yl5DA0.js">
-		<link rel="modulepreload" href="./_app/immutable/entry/app.BhQ_6ZRT.js">
-		<link rel="modulepreload" href="./_app/immutable/chunks/index.BcO54UCH.js">
->>>>>>> 207e089f
 	</head>
 	<body data-sveltekit-preload-data="hover">
 		<div style="display: contents">
@@ -31,13 +23,8 @@
 					const element = document.currentScript.parentElement;
 
 					Promise.all([
-<<<<<<< HEAD
 						import("/_app/immutable/entry/start.D7x4KAKz.js"),
 						import("/_app/immutable/entry/app.6WAWNYOs.js")
-=======
-						import("./_app/immutable/entry/start.CsuV_rA6.js"),
-						import("./_app/immutable/entry/app.BhQ_6ZRT.js")
->>>>>>> 207e089f
 					]).then(([kit, app]) => {
 						kit.start(app, element);
 					});
